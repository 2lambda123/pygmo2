--- conflicted
+++ resolved
@@ -15,11 +15,7 @@
 export PATH="$HOME/miniconda/bin:$PATH"
 bash miniconda.sh -b -p $HOME/miniconda
 conda config --add channels conda-forge --force
-<<<<<<< HEAD
-conda_pkgs="cmake boost-cpp python=3.8 numpy cloudpickle dill numba pybind11 pagmo-devel scipy"
-=======
 conda_pkgs="cmake boost-cpp python=3.8 numpy cloudpickle networkx dill numba pybind11 pagmo-devel"
->>>>>>> 8d292286
 conda create -q -p $deps_dir -y
 source activate $deps_dir
 conda install $conda_pkgs -y
