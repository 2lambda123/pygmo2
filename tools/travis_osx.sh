--- conflicted
+++ resolved
@@ -14,15 +14,9 @@
 
 # NOTE: clang<10 is hopefully temporary.
 if [[ "${PYGMO_BUILD_TYPE}" == *pagmo_head ]]; then
-<<<<<<< HEAD
-    conda_pkgs="cmake eigen nlopt ipopt boost-cpp tbb tbb-devel python=${PYTHON_VERSION} numpy cloudpickle networkx dill numba pybind11 clang clangdev ipyparallel scipy"
+    conda_pkgs="cmake eigen nlopt ipopt boost-cpp tbb tbb-devel python=${PYTHON_VERSION} numpy cloudpickle networkx dill numba pybind11 clang<10 clangdev<10 ipyparallel scipy"
 else
-    conda_pkgs="cmake boost-cpp python=${PYTHON_VERSION} numpy cloudpickle networkx dill numba pybind11 clang clangdev ipyparallel pagmo-devel scipy"
-=======
-    conda_pkgs="cmake eigen nlopt ipopt boost-cpp tbb tbb-devel python=${PYTHON_VERSION} numpy cloudpickle networkx dill numba pybind11 clang<10 clangdev<10 ipyparallel"
-else
-    conda_pkgs="cmake boost-cpp python=${PYTHON_VERSION} numpy cloudpickle networkx dill numba pybind11 clang<10 clangdev<10 ipyparallel pagmo-devel"
->>>>>>> 0b700e99
+    conda_pkgs="cmake boost-cpp python=${PYTHON_VERSION} numpy cloudpickle networkx dill numba pybind11 clang<10 clangdev<10 ipyparallel pagmo-devel scipy"
 fi
 conda create -q -p $deps_dir -y
 source activate $deps_dir
